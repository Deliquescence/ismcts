use crossbeam::thread;
use ordered_float::OrderedFloat;
use rand::prelude::*;
use std::marker::{Send, Sync};
use std::sync::{Arc, RwLock, Weak};
use std::time::{Duration, Instant};

#[cfg(test)]
mod tests;

pub trait Game: Clone + Send + Sync {
    type Move: Clone + PartialEq + Send + Sync + std::fmt::Debug;
    type PlayerTag: Clone + Copy + Send + Sync + std::fmt::Debug;
    type MoveList: Clone + std::iter::IntoIterator<Item = Self::Move>;

    fn randomize_determination(&mut self, observer: Self::PlayerTag);

    fn current_player(&self) -> Self::PlayerTag;

    fn next_player(&self) -> Self::PlayerTag;

    fn available_moves(&self) -> Self::MoveList;

    fn make_move(&mut self, mov: &Self::Move);

    fn result(&self, player: Self::PlayerTag) -> Option<f64>;

    fn random_rollout(&mut self) {
        let mut rng = thread_rng();
        while self.result(self.current_player()).is_none() {
            let mov = self.available_moves().into_iter().choose(&mut rng);
            if let Some(m) = mov {
                self.make_move(&m);
            } else {
                break;
            }
        }
    }
}

struct Node<G: Game> {
    /// Move which entered this node
    mov: Option<G::Move>,
    parent: Option<Weak<Node<G>>>,
    children: RwLock<Vec<Arc<Node<G>>>>,
    player_just_moved: Option<G::PlayerTag>,
    statistics: RwLock<NodeStatistics>,
}

#[derive(Debug, Default)]
struct NodeStatistics {
    visit_count: usize,
    availability_count: usize,
    reward: f64,
}

impl NodeStatistics {
    pub fn ucb1(&self) -> f64 {
        (self.reward / self.visit_count as f64)
            + (2.0 * (self.availability_count as f64).ln() / self.visit_count as f64).sqrt()
    }
}

impl<G: Game> Node<G> {
    fn untried_moves(&self, legal_moves: &[G::Move]) -> Vec<G::Move> {
        let children = self.children.read().unwrap();
        legal_moves
            .iter()
            .filter(|mov: &&G::Move| !children.iter().any(|c| c.mov.as_ref().unwrap() == *mov))
            .cloned()
            .collect::<Vec<_>>()
    }

    fn select_child(&self, legal_moves: &[G::Move]) -> Option<Arc<Node<G>>> {
        let children = self.children.read().unwrap();
        let legal_children: Vec<_> = children
            .iter()
            .filter(|c| legal_moves.iter().any(|m| c.mov.as_ref().unwrap() == m))
            .collect(); // Need to enumerate twice

        let choice = legal_children
            .iter()
            .max_by_key(|c| OrderedFloat::from(c.statistics.read().unwrap().ucb1()))
            .cloned();
        // To avoid backprop needing to recalculate/store which nodes were available, update availablity count now
        legal_children
            .iter()
            .for_each(|c| c.statistics.write().unwrap().availability_count += 1);
        choice.cloned()
    }

    fn add_child(self: Arc<Self>, mov: G::Move, player_tag: G::PlayerTag) -> Arc<Node<G>> {
<<<<<<< HEAD
        let p = Arc::downgrade(&self);
=======
        // Obtain a write lock on children to ensure that no other thread can add a child at the same time
        let mut children = self.children.write().unwrap();

        // Check if the child with the same move already exists (race condition prevention)
        if let Some(existing_child) = children.iter().find(|c| c.mov.as_ref() == Some(&mov)) {
            return Arc::clone(existing_child);
        }

        let p = Arc::clone(&self);
>>>>>>> 4c940aa1
        let child = Arc::new(Node {
            mov: Some(mov),
            parent: Some(p),
            children: Default::default(),
            player_just_moved: Some(player_tag),
            statistics: RwLock::new(NodeStatistics {
                // We update the availabilty count during selection instead of backprop,
                // but the visit count _is_ updated during backprop, so the availability
                // of the new node needs a +1 because expansion happens after selection.
                availability_count: 1,
                ..Default::default()
            }),
        });

        // Add the new child to the list
        children.push(Arc::clone(&child));
        child
    }

    fn update(&self, terminal_state: &G) {
        let mut statistics = self.statistics.write().unwrap();

        statistics.visit_count += 1;
        if let Some(p) = &self.player_just_moved {
            statistics.reward += terminal_state.result(*p).unwrap_or_default();
        }
    }
}

pub struct IsmctsHandler<G: Game> {
    root_state: G,
    root_node: Arc<Node<G>>,
}

impl<G: Game> IsmctsHandler<G> {
    pub fn new(root_state: G) -> Self {
        let root_node = Arc::new(Node {
            mov: None,
            parent: None,
            children: Default::default(),
            player_just_moved: None,
            statistics: Default::default(),
        });
        IsmctsHandler {
            root_state,
            root_node,
        }
    }

    pub fn make_move(&mut self, mov: &G::Move) {
        assert!(
            self.root_state
                .available_moves()
                .into_iter()
                .any(|m| m == *mov),
            "Move must be legal"
        );
        let node = {
            let children = self.root_node.children.read().unwrap();
            let child_node = children.iter().find(|c| c.mov.as_ref() == Some(mov));
            assert!(child_node.is_some(), "Move must be explored");
            Arc::clone(child_node.unwrap())
        };

        self.root_state.make_move(mov);
        self.root_node = node;
    }

    pub fn run_iterations(&mut self, n_threads: usize, n_iterations_per_thread: usize) {
        spawn_n_threads(n_threads, |_| {
            ismcts_work_thread_iterations(
                self.root_state.clone(),
                Arc::clone(&self.root_node),
                n_iterations_per_thread,
            )
        });
    }

    pub fn run_timed(&mut self, n_threads: usize, time: Duration) {
        spawn_n_threads(n_threads, |_| {
            ismcts_work_thread_timed(self.root_state.clone(), Arc::clone(&self.root_node), time)
        });
    }

    pub fn best_move(&self) -> Option<G::Move> {
        let children = self.root_node.children.read().unwrap();
        children
            .iter()
            .max_by_key(|c| c.statistics.read().unwrap().visit_count)
            .map(|c| c.mov.clone().unwrap())
    }

    pub fn debug_select(&self) {
        let mut node = Arc::clone(&self.root_node);
        let mut state = self.root_state.clone();
        let mut available_moves: Vec<_> = state.available_moves().into_iter().collect();
        let mut depth = 0;
        while !available_moves.is_empty()
            && node
                .untried_moves(&available_moves)
                .into_iter()
                .next()
                .is_none()
        {
            println!("DEPTH {}", depth);
            dbg!(&node.mov);
            dbg!(&node.statistics.read().unwrap());

            node = node.select_child(&available_moves).unwrap();
            state.make_move(&node.mov.clone().unwrap());
            available_moves = state.available_moves().into_iter().collect();
            depth += 1;
        }
    }

    pub fn debug_children(&self) {
        let mut children: Vec<_> = self
            .root_node
            .children
            .read()
            .unwrap()
            .iter()
            .cloned()
            .collect();
        children.sort_by_key(|c| c.statistics.read().unwrap().visit_count);
        for c in children {
            let statistics = c.statistics.read().unwrap();
            dbg!(&c.mov);
            dbg!(&*statistics);
            dbg!(statistics.ucb1());
            println!();
        }
    }

    pub fn max_visits(&self) -> usize {
        self.root_node
            .children
            .read()
            .unwrap()
            .iter()
            .map(|c| c.statistics.read().unwrap().visit_count)
            .max()
            .unwrap_or_default()
    }

    pub fn total_visits(&self) -> usize {
        self.root_node
            .children
            .read()
            .unwrap()
            .iter()
            .map(|c| c.statistics.read().unwrap().visit_count)
            .sum::<usize>()
    }

    pub fn debug_max_visits(&self) {
        println!("Max visit count: {}", self.max_visits());
    }

    pub fn state(&self) -> &G {
        &self.root_state
    }
}

fn ismcts_one_iteration<G: Game>(mut state: G, mut node: Arc<Node<G>>) {
    let mut rng = thread_rng();

    // Determinize
    state.randomize_determination(state.current_player());

    // Select
    let mut available_moves: Vec<_>;
    let mut untried_moves;
    loop {
        available_moves = state.available_moves().into_iter().collect();
        untried_moves = node.untried_moves(&available_moves);
        if available_moves.is_empty() || !untried_moves.is_empty() {
            break;
        }
        node = node.select_child(&available_moves).unwrap();
        state.make_move(&node.mov.clone().unwrap());
    }

    //Expand
    if let Some(m) = untried_moves.into_iter().choose(&mut rng) {
        let player_tag = state.current_player();
        state.make_move(&m);
        node = node.add_child(m, player_tag);
    }

    //Simulate
    state.random_rollout();

    //Backprop
    let mut backprop_node = node;
    loop {
        backprop_node.update(&state);
        let parent = backprop_node.parent.as_ref().and_then(Weak::upgrade);
        if let Some(n) = parent {
            backprop_node = n;
        } else {
            break;
        }
    }
}

fn ismcts_work_thread_iterations<G: Game>(
    root_state: G,
    root_node: Arc<Node<G>>,
    n_iterations: usize,
) {
    for _i in 0..n_iterations {
        let state = root_state.clone();
        let node = Arc::clone(&root_node);

        ismcts_one_iteration(state, node);
    }
}

fn ismcts_work_thread_timed<G: Game>(root_state: G, root_node: Arc<Node<G>>, time: Duration) {
    let start = Instant::now();
    loop {
        let duration = start.elapsed();
        if duration > time {
            break;
        }
        let state = root_state.clone();
        let node = Arc::clone(&root_node);

        ismcts_one_iteration(state, node);
    }
}

fn spawn_n_threads<'env, F, T>(n_threads: usize, f: F)
where
    F: Copy + FnOnce(&crossbeam::thread::Scope<'env>) -> T + Send + 'env,
    T: Send + 'env,
{
    thread::scope(|s| {
        for _ in 0..n_threads {
            s.spawn(f);
        }
    })
    .unwrap();
}<|MERGE_RESOLUTION|>--- conflicted
+++ resolved
@@ -90,9 +90,6 @@
     }
 
     fn add_child(self: Arc<Self>, mov: G::Move, player_tag: G::PlayerTag) -> Arc<Node<G>> {
-<<<<<<< HEAD
-        let p = Arc::downgrade(&self);
-=======
         // Obtain a write lock on children to ensure that no other thread can add a child at the same time
         let mut children = self.children.write().unwrap();
 
@@ -101,8 +98,7 @@
             return Arc::clone(existing_child);
         }
 
-        let p = Arc::clone(&self);
->>>>>>> 4c940aa1
+        let p = Arc::downgrade(&self);
         let child = Arc::new(Node {
             mov: Some(mov),
             parent: Some(p),
@@ -117,7 +113,6 @@
             }),
         });
 
-        // Add the new child to the list
         children.push(Arc::clone(&child));
         child
     }
